import cv2
import numpy as np
from copy import copy
from scipy.sparse import lil_matrix
from scipy import optimize
from scipy import signal
from numba import jit
from collections import defaultdict, Counter
import toml
import itertools
from tqdm import trange
from pprint import pprint
import time

from .boards import merge_rows, extract_points, \
    extract_rtvecs, get_video_params
from .utils import get_initial_extrinsics, make_M, get_rtvec

@jit(nopython=True, parallel=True)
def triangulate_simple(points, camera_mats):
    num_cams = len(camera_mats)
    A = np.zeros((num_cams * 2, 4))
    for i in range(num_cams):
        x, y = points[i]
        mat = camera_mats[i]
        A[(i * 2):(i * 2 + 1)] = x * mat[2] - mat[0]
        A[(i * 2 + 1):(i * 2 + 2)] = y * mat[2] - mat[1]
    u, s, vh = np.linalg.svd(A, full_matrices=True)
    p3d = vh[-1]
    p3d = p3d[:3] / p3d[3]
    return p3d


def get_error_dict(errors_full, min_points=10):
    n_cams = errors_full.shape[0]
    errors_norm = np.linalg.norm(errors_full, axis=2)

    good = ~np.isnan(errors_full[:, :, 0])

    error_dict = dict()

    for i in range(n_cams):
        for j in range(i+1, n_cams):
            subset = good[i] & good[j]
            err_subset = errors_norm[:, subset][[i, j]]
            if np.sum(subset) > min_points:
                percents = np.percentile(err_subset, [10, 50])
                error_dict[(i, j)] = (err_subset.shape[1], percents)
    return error_dict

def check_errors(cgroup, imgp):
    p3ds = cgroup.triangulate(imgp)
    errors_full = cgroup.reprojection_error(p3ds, imgp, mean=False)
    return get_error_dict(errors_full)

def subset_extra(extra, ixs):
    if extra is None:
        return None

    new_extra = {
        'objp': extra['objp'][ixs],
        'ids': extra['ids'][ixs],
        'rvecs': extra['rvecs'][:, ixs],
        'tvecs': extra['tvecs'][:, ixs]
    }
    return new_extra

def resample_points_extra(imgp, extra, n_samp=25):
    n_cams, n_points, _ = imgp.shape
    ids = remap_ids(extra['ids'])
    n_ids = np.max(ids)+1
    good = ~np.isnan(imgp[:, :, 0])
    ixs = np.arange(n_points)

    cam_counts = np.zeros((n_ids, n_cams), dtype='int32')
    for idnum in range(n_ids):
        cam_counts[idnum] = np.sum(good[:, ids == idnum], axis=1)
    cam_counts_random = cam_counts + np.random.random(size=cam_counts.shape)
    best_boards = np.argsort(-cam_counts_random, axis=0)

    cam_totals = np.zeros(n_cams, dtype='int32')

    include = set()
    for cam_num in range(n_cams):
        for board_id in best_boards[:, cam_num]:
            include.update(ixs[ids == board_id])
            cam_totals += cam_counts[board_id]
            if cam_totals[cam_num] >= n_samp or \
               cam_counts_random[board_id, cam_num] < 1:
                break

    final_ixs = sorted(include)
    newp = imgp[:, final_ixs]
    extra = subset_extra(extra, final_ixs)
    return newp, extra

def resample_points(imgp, extra=None, n_samp=25):
    # if extra is not None:
    #     return resample_points_extra(imgp, extra, n_samp)

    n_cams = imgp.shape[0]
    good = ~np.isnan(imgp[:, :, 0])
    ixs = np.arange(imgp.shape[1])

    num_cams = np.sum(~np.isnan(imgp[:, :, 0]), axis=0)

    include = set()

    for i in range(n_cams):
        for j in range(i+1, n_cams):
            subset = good[i] & good[j]
            n_good = np.sum(subset)
            if n_good > 0:
                ## pick points, prioritizing points seen by more cameras
                arr = np.copy(num_cams[subset]).astype('float')
                arr += np.random.random(size=arr.shape)
                picked_ix = np.argsort(-arr)[:n_samp]
                picked = ixs[subset][picked_ix]
                include.update(picked)

    final_ixs = sorted(include)
    newp = imgp[:, final_ixs]
    extra = subset_extra(extra, final_ixs)
    return newp, extra

def medfilt_data(values, size=15):
    padsize = size+5
    vpad = np.pad(values, (padsize, padsize), mode='reflect')
    vpadf = signal.medfilt(vpad, kernel_size=size)
    return vpadf[padsize:-padsize]

def nan_helper(y):
    return np.isnan(y), lambda z: z.nonzero()[0]

def interpolate_data(vals):
    nans, ix = nan_helper(vals)
    out = np.copy(vals)
    try:
        out[nans] = np.interp(ix(nans), ix(~nans), vals[~nans])
    except ValueError:
        out[:] = 0
    return out

def remap_ids(ids):
    unique_ids = np.unique(ids)
    ids_out = np.copy(ids)
    for i, num in enumerate(unique_ids):
        ids_out[ids == num] = i
    return ids_out

def transform_points(points, rvecs, tvecs):
    """Rotate points by given rotation vectors and translate.
    Rodrigues' rotation formula is used.
    """
    theta = np.linalg.norm(rvecs, axis=1)[:, np.newaxis]
    with np.errstate(invalid='ignore'):
        v = rvecs / theta
        v = np.nan_to_num(v)
    dot = np.sum(points * v, axis=1)[:, np.newaxis]
    cos_theta = np.cos(theta)
    sin_theta = np.sin(theta)

    rotated = cos_theta * points + \
        sin_theta * np.cross(v, points) + \
        dot * (1 - cos_theta) * v

    return rotated + tvecs


class Camera:
    def __init__(self,
                 matrix=np.eye(3),
                 dist=np.zeros(5),
                 size=None,
                 rvec=np.zeros(3),
                 tvec=np.zeros(3),
                 name=None):
        self.matrix = np.array(matrix)
        self.dist = np.array(dist)
        self.size = size
        self.rvec = np.array(rvec)
        self.tvec = np.array(tvec)
        self.name = name

    def get_dict(self):
        return {
            'name': self.get_name(),
            'size': self.get_size(),
            'matrix': self.get_camera_matrix().tolist(),
            'distortions': self.get_distortions().tolist(),
            'rotation': self.get_rotation().tolist(),
            'translation': self.get_translation().tolist(),
        }

    def load_dict(self, d):
        self.set_camera_matrix(d['matrix'])
        self.set_rotation(d['rotation'])
        self.set_translation(d['translation'])
        self.set_distortions(d['distortions'])
        self.set_name(d['name'])
        self.set_size(d['size'])

    def from_dict(d):
        cam = Camera()
        cam.load_dict(d)
        return cam

    def get_camera_matrix(self):
        return self.matrix

    def get_distortions(self):
        return self.dist

    def set_camera_matrix(self, matrix):
        self.matrix = np.array(matrix)

    def set_focal_length(self, fx, fy=None):
        if fy is None:
            fy = fx
        self.matrix[0, 0] = fx
        self.matrix[1, 1] = fy

    def get_focal_length(self, both=False):
        fx = self.matrix[0, 0]
        fy = self.matrix[1, 1]
        if both:
            return (fx, fy)
        else:
            return (fx + fy) / 2.0

    def set_distortions(self, dist):
        self.dist = np.array(dist).ravel()

    def set_rotation(self, rvec):
        self.rvec = np.array(rvec).ravel()

    def get_rotation(self):
        return self.rvec

    def set_translation(self, tvec):
        self.tvec = np.array(tvec).ravel()

    def get_translation(self):
        return self.tvec

    def get_extrinsics_mat(self):
        return make_M(self.rvec, self.tvec)

    def get_name(self):
        return self.name

    def set_name(self, name):
        self.name = name

    def set_size(self, size):
        """set size as (width, height)"""
        self.size = size

    def get_size(self):
        """get size as (width, height)"""
        return self.size

    def get_params(self):
        params = np.zeros(8, dtype='float64')
        params[0:3] = self.get_rotation()
        params[3:6] = self.get_translation()
        params[6] = self.get_focal_length()
        dist = self.get_distortions()
        params[7] = dist[0]
        # params[8] = dist[1]
        return params

    def set_params(self, params):
        self.set_rotation(params[0:3])
        self.set_translation(params[3:6])
        self.set_focal_length(params[6])

        dist = np.zeros(5, dtype='float64')
        dist[0] = params[7]
        # dist[1] = params[8]
        self.set_distortions(dist)

    def distort_points(self, points):
        shape = points.shape
        points = points.reshape(-1, 1, 2)
        new_points = np.dstack([points, np.ones((points.shape[0], 1, 1))])
        out, _ = cv2.projectPoints(new_points, np.zeros(3), np.zeros(3),
                                   self.matrix.astype('float64'),
                                   self.dist.astype('float64'))
        return out.reshape(shape)

    def undistort_points(self, points):
        shape = points.shape
        points = points.reshape(-1, 1, 2)
        out = cv2.undistortPoints(points, self.matrix, self.dist)
        return out.reshape(shape)

    def project(self, points):
        points = points.reshape(-1, 1, 3)
        out, _ = cv2.projectPoints(points, self.rvec, self.tvec,
                                   self.matrix.astype('float64'),
                                   self.dist.astype('float64'))
        return out

    def reprojection_error(self, p3d, p2d):
        proj = self.project(p3d).reshape(p2d.shape)
        return p2d - proj

    def copy(self):
        return copy(self)

class FisheyeCamera(Camera):
    def __init__(self,
                 matrix=np.eye(3),
                 dist=np.zeros(4),
                 size=None,
                 rvec=np.zeros(3),
                 tvec=np.zeros(3),
                 name=None):
        self.matrix = np.array(matrix)
        self.dist = np.array(dist)
        self.size = size
        self.rvec = np.array(rvec)
        self.tvec = np.array(tvec)
        self.name = name

    def get_dict(self):
        d = super().get_dict()
        d['fisheye'] = True
        return d

    def distort_points(self, points):
        shape = points.shape
        points = points.reshape(-1, 1, 2)
        new_points = np.dstack([points, np.ones((points.shape[0], 1, 1))])
        out, _ = cv2.fisheye.projectPoints(new_points,
                                           np.zeros(3), np.zeros(3),
                                           self.matrix.astype('float64'),
                                           self.dist.astype('float64'))
        return out.reshape(shape)

    def undistort_points(self, points):
        shape = points.shape
        points = points.reshape(-1, 1, 2)
        out = cv2.fisheye.undistortPoints(points,
                                          self.matrix.astype('float64'),
                                          self.dist.astype('float64'))
        return out.reshape(shape)

    def project(self, points):
        points = points.reshape(-1, 1, 3)
        out, _ = cv2.fisheye.projectPoints(points,
                                           self.rvec, self.tvec,
                                           self.matrix.astype('float64'),
                                           self.dist.astype('float64'))
        return out

    def set_params(self, params):
        self.set_rotation(params[0:3])
        self.set_translation(params[3:6])
        self.set_focal_length(params[6])

        dist = np.zeros(4, dtype='float64')
        dist[0] = params[7]
        # dist[1] = params[8]
        # dist[2] = params[9]
        # dist[3] = params[10]
        self.set_distortions(dist)

    def get_params(self):
        params = np.zeros(8, dtype='float64')
        params[0:3] = self.get_rotation()
        params[3:6] = self.get_translation()
        params[6] = self.get_focal_length()
        dist = self.get_distortions()
        params[7] = dist[0]
        # params[8] = dist[1]
        # params[9] = dist[2]
        # params[10] = dist[3]
        return params

class CameraGroup:
    def __init__(self, cameras, metadata={}):
        self.cameras = cameras
        self.metadata = metadata

    def subset_cameras(self, indices):
        cams = np.array(self.cameras)
        cams = list(cams[indices])
        return CameraGroup(cams)

    def project(self, points):
        """Given an Nx3 array of points, this returns an CxNx2 array of 2D points,
        where C is the number of cameras"""
        points = points.reshape(-1, 1, 3)
        n_points = points.shape[0]
        n_cams = len(self.cameras)

        out = np.zeros((n_cams, n_points, 2))
        for cnum, cam in enumerate(self.cameras):
            out[cnum] = cam.project(points).reshape(n_points, 2)

        return out

    def triangulate(self, points, undistort=True, progress=False):
        """Given an CxNx2 array, this returns an Nx3 array of points,
        where N is the number of points and C is the number of cameras"""

        one_point = False
        if len(points.shape) == 2:
            points = points.reshape(-1, 1, 2)
            one_point = True

        if undistort:
            new_points = np.empty(points.shape)
            for cnum, cam in enumerate(self.cameras):
                # must copy in order to satisfy opencv underneath
                sub = np.copy(points[cnum])
                new_points[cnum] = cam.undistort_points(sub)
            points = new_points

        n_cams, n_points, _ = points.shape

        out = np.empty((n_points, 3))
        out[:] = np.nan

        cam_mats = np.array([cam.get_extrinsics_mat() for cam in self.cameras])

        if progress:
            iterator = trange(n_points, ncols=70)
        else:
            iterator = range(n_points)

        for ip in iterator:
            subp = points[:, ip, :]
            good = ~np.isnan(subp[:, 0])
            if np.sum(good) >= 2:
                out[ip] = triangulate_simple(subp[good], cam_mats[good])

        if one_point:
            out = out[0]

        return out

    def triangulate_possible(self, points, undistort=True,
                             min_cams=2, progress=False, threshold=0.5):
        """Given an CxNxPx2 array, this returns an Nx3 array of points
        by triangulating all possible points and picking the ones with
        best reprojection error
        where:
        C: number of cameras
        N: number of points
        P: number of possible options per point
        """

        n_cams, n_points, n_possible, _ = points.shape

        cam_nums, point_nums, possible_nums = np.where(
            ~np.isnan(points[:, :, :, 0]))

        all_iters = defaultdict(dict)

        for cam_num, point_num, possible_num in zip(cam_nums, point_nums,
                                                    possible_nums):
            if cam_num not in all_iters[point_num]:
                all_iters[point_num][cam_num] = []
            all_iters[point_num][cam_num].append((cam_num, possible_num))

        for point_num in all_iters.keys():
            for cam_num in all_iters[point_num].keys():
                all_iters[point_num][cam_num].append(None)

        out = np.full((n_points, 3), np.nan, dtype='float')
        picked_vals = np.zeros((n_cams, n_points, n_possible), dtype='bool')
        errors = np.zeros(n_points, dtype='float')
        points_2d = np.full((n_cams, n_points, 2), np.nan, dtype='float')

        if progress:
            iterator = trange(n_points, ncols=70)
        else:
            iterator = range(n_points)

        for point_ix in iterator:
            best_point = None
            best_error = 200

            n_cams_max = len(all_iters[point_ix])

            for picked in itertools.product(*all_iters[point_ix].values()):
                picked = [p for p in picked if p is not None]
                if len(picked) < min_cams and len(picked) != n_cams_max:
                    continue

                cnums = [p[0] for p in picked]
                xnums = [p[1] for p in picked]

                pts = points[cnums, point_ix, xnums]
                cc = self.subset_cameras(cnums)

                p3d = cc.triangulate(pts, undistort=undistort)
                err = cc.reprojection_error(p3d, pts, mean=True)

                if err < best_error:
                    best_point = {
                        'error': err,
                        'point': p3d[:3],
                        'points': pts,
                        'picked': picked,
                        'joint_ix': point_ix
                    }
                    best_error = err
                    if best_error < threshold:
                        break

            if best_point is not None:
                out[point_ix] = best_point['point']
                picked = best_point['picked']
                cnums = [p[0] for p in picked]
                xnums = [p[1] for p in picked]
                picked_vals[cnums, point_ix, xnums] = True
                errors[point_ix] = best_point['error']
                points_2d[cnums, point_ix] = best_point['points']

        return out, picked_vals, points_2d, errors

    def triangulate_ransac(self, points, undistort=True, min_cams=2, progress=False):
        """Given an CxNx2 array, this returns an Nx3 array of points,
        where N is the number of points and C is the number of cameras"""

        n_cams, n_points, _ = points.shape

        points_ransac = points.reshape(n_cams, n_points, 1, 2)

        return self.triangulate_possible(points_ransac,
                                         undistort=undistort,
                                         min_cams=min_cams,
                                         progress=progress)


    @jit(nopython=True, parallel=True, forceobj=True)
    def reprojection_error(self, p3ds, p2ds, mean=False):
        """Given an Nx3 array of 3D points and an CxNx2 array of 2D points,
        where N is the number of points and C is the number of cameras,
        this returns an CxNx2 array of errors.
        Optionally mean=True, this averages the errors and returns array of length N of errors"""

        one_point = False
        if len(p3ds.shape) == 1 and len(p2ds.shape) == 2:
            p3ds = p3ds.reshape(1, 3)
            p2ds = p2ds.reshape(-1, 1, 2)
            one_point = True

        n_cams, n_points, _ = p2ds.shape
        assert p3ds.shape == (n_points, 3), \
            "shapes of 2D and 3D points are not consistent: " \
            "2D={}, 3D={}".format(p2ds.shape, p3ds.shape)

        errors = np.empty((n_cams, n_points, 2))

        for cnum, cam in enumerate(self.cameras):
            errors[cnum] = cam.reprojection_error(p3ds, p2ds[cnum])

        if mean:
            errors_norm = np.linalg.norm(errors, axis=2)
            good = ~np.isnan(errors_norm)
            errors_norm[~good] = 0
            denom = np.sum(good, axis=0).astype('float')
            denom[denom < 1.5] = np.nan
            errors = np.sum(errors_norm, axis=0) / denom

        if one_point:
            if mean:
                errors = float(errors[0])
            else:
                errors = errors.reshape(-1, 2)

        return errors


    def bundle_adjust_iter(self, p2ds, extra=None,
                           n_iters=10, start_mu=15, end_mu=1,
                           max_nfev=200, ftol=1e-4,
                           n_samp_iter=50, n_samp_full=1000,
                           error_threshold=0.3,
                           verbose=True):
        """Given an CxNx2 array of 2D points,
        where N is the number of points and C is the number of cameras,
        this performs iterative bundle adjustsment to fine-tune the parameters of the cameras.
        That is, it performs bundle adjustment multiple times, adjusting the weights given to points
        to reduce the influence of outliers.
        This is inspired by the algorithm for Fast Global Registration by Zhou, Park, and Koltun
        """

<<<<<<< HEAD
        # extra = None

        p2ds_full = p2ds
        extra_full = extra

        # n_samp_iter = int(p_samp_iter * p2ds.shape[1] / p2ds.shape[0])
        # n_samp_iter = max(n_samp_iter, 30)

        # n_samp_full = max(n_samp_iter*5, 2000)
=======
        # p2ds = resample_points(p2ds, n_samp=n_samp_full)
>>>>>>> f955209b

        p2ds, extra = resample_points(p2ds_full, extra_full,
                                      n_samp=n_samp_full)
        error = self.average_error(p2ds, median=True)

        if verbose:
            print('error: ', error)

        mus = np.exp(np.linspace(np.log(start_mu), np.log(end_mu), num=n_iters))

        if verbose:
            print('n_samples: {}'.format(n_samp_iter))

        for i in range(n_iters):
            p2ds, extra = resample_points(p2ds_full, extra_full,
                                          n_samp=n_samp_full)
            p3ds = self.triangulate(p2ds)
            errors_full = self.reprojection_error(p3ds, p2ds, mean=False)
            errors_norm = self.reprojection_error(p3ds, p2ds, mean=True)

            error_dict = get_error_dict(errors_full)
            max_error = 0
            min_error = 0
            for k, v in error_dict.items():
                num, percents = v
                max_error = max(percents[-1], max_error)
                min_error = max(percents[0], min_error)
            mu = max(min(max_error, mus[i]), min_error)

            good = errors_norm < mu
<<<<<<< HEAD
            extra_good = subset_extra(extra, good)
            p2ds_samp, extra_samp = resample_points(
                p2ds[:, good], extra_good, n_samp=n_samp_iter)
=======
            p2ds_samp = resample_points(p2ds[:, good], n_samp=n_samp_iter)
>>>>>>> f955209b

            pprint(error_dict)

            self.bundle_adjust(p2ds_samp, extra_samp,
                               loss='linear', ftol=ftol,
                               max_nfev=max_nfev,
                               verbose=verbose)

            error = self.average_error(p2ds, median=True)

            if verbose:
                print('error: {:.2f}, mu: {:.1f}, ratio: {:.3f}'.format(error, mu, np.mean(good)))

            if error < error_threshold:
                break

        p2ds, extra = resample_points(p2ds_full, extra_full,
                                      n_samp=n_samp_full*2)
        p3ds = self.triangulate(p2ds)
        errors_full = self.reprojection_error(p3ds, p2ds, mean=False)
        errors_norm = self.reprojection_error(p3ds, p2ds, mean=True)
        error_dict = get_error_dict(errors_full)
        pprint(error_dict)

        max_error = 0
        min_error = 0
        for k, v in error_dict.items():
            num, percents = v
            max_error = max(percents[-1], max_error)
            min_error = max(percents[0], min_error)
        mu = max(max(max_error, end_mu), min_error)

        good = errors_norm < mu
        extra_good = subset_extra(extra, good)
        self.bundle_adjust(p2ds[:, good], extra_good,
                           loss='linear',
                           ftol=ftol, max_nfev=max_nfev,
                           verbose=verbose)

        error = self.average_error(p2ds, median=True)

        p3ds = self.triangulate(p2ds)
        errors_full = self.reprojection_error(p3ds, p2ds, mean=False)
        error_dict = get_error_dict(errors_full)
        pprint(error_dict)

        if verbose:
            print('error: ', error)

        return error


    # TODO: implement bundle adjustment with object points
    def bundle_adjust(self, p2ds, extra=None,
                      loss='linear',
                      threshold=50,
                      ftol=1e-2,
                      max_nfev=1000,
                      weights=None,
                      start_params=None,
                      verbose=True):
        """Given an CxNx2 array of 2D points,
        where N is the number of points and C is the number of cameras,
        this performs bundle adjustsment to fine-tune the parameters of the cameras"""

        if extra is not None:
            extra['ids_map'] = remap_ids(extra['ids'])

        x0, n_cam_params = self._initialize_params_bundle(p2ds, extra)

        if start_params is not None:
            x0 = start_params
            n_cam_params = len(self.cameras[0].get_params())

        error_fun = self._error_fun_bundle

        jac_sparse = self._jac_sparsity_bundle(p2ds, n_cam_params, extra)

        f_scale = threshold
        opt = optimize.least_squares(error_fun,
                                     x0,
                                     jac_sparsity=jac_sparse,
                                     f_scale=f_scale,
                                     x_scale='jac',
                                     loss=loss,
                                     ftol=ftol,
                                     method='trf',
                                     tr_solver='lsmr',
                                     verbose=2 * verbose,
                                     max_nfev=max_nfev,
                                     args=(p2ds, n_cam_params, extra))
        best_params = opt.x

        for i, cam in enumerate(self.cameras):
            a = i * n_cam_params
            b = (i + 1) * n_cam_params
            cam.set_params(best_params[a:b])

        error = self.average_error(p2ds)
        return error

    @jit(nopython=True, parallel=True, forceobj=True)
    def _error_fun_bundle(self, params, p2ds, n_cam_params, extra):
        """Error function for bundle adjustment"""
        good = ~np.isnan(p2ds)
        n_cams = len(self.cameras)

        for i in range(n_cams):
            cam = self.cameras[i]
            a = i * n_cam_params
            b = (i + 1) * n_cam_params
            cam.set_params(params[a:b])

        n_cams = len(self.cameras)
        sub = n_cam_params * n_cams
        n3d = p2ds.shape[1] * 3
        p3ds_test = params[sub:sub+n3d].reshape(-1, 3)
        errors = self.reprojection_error(p3ds_test, p2ds)
        errors_reproj = errors[good]

        if extra is not None:
            ids = extra['ids_map']
            objp = extra['objp']
            min_scale = np.min(objp[objp > 0])
            n_boards = int(np.max(ids)) + 1
            a = sub+n3d
            rvecs = params[a:a+n_boards*3].reshape(-1, 3)
            tvecs = params[a+n_boards*3:a+n_boards*6].reshape(-1, 3)
            expected = transform_points(objp, rvecs[ids], tvecs[ids])
            errors_obj = (p3ds_test - expected).ravel() / min_scale
        else:
            errors_obj = np.array([])

        return np.hstack([errors_reproj, errors_obj])


    def _jac_sparsity_bundle(self, p2ds, n_cam_params, extra):
        """Given an CxNx2 array of 2D points,
        where N is the number of points and C is the number of cameras,
        compute the sparsity structure of the jacobian for bundle adjustment"""

        point_indices = np.zeros(p2ds.shape, dtype='int32')
        cam_indices = np.zeros(p2ds.shape, dtype='int32')

        for i in range(p2ds.shape[1]):
            point_indices[:, i] = i

        for j in range(p2ds.shape[0]):
            cam_indices[j] = j

        good = ~np.isnan(p2ds)

        if extra is not None:
            ids = extra['ids_map']
            n_boards = int(np.max(ids)) + 1
            total_board_params = n_boards * (3 + 3) # rvecs + tvecs
        else:
            n_boards = 0
            total_board_params = 0

        n_cams = p2ds.shape[0]
        n_points = p2ds.shape[1]
        total_params_reproj = n_cams * n_cam_params + n_points * 3
        n_params = total_params_reproj + total_board_params

        n_good_values = np.sum(good)
        if extra is not None:
            n_errors = n_good_values + n_points * 3
        else:
            n_errors = n_good_values

        A_sparse = lil_matrix((n_errors, n_params), dtype='int16')

        cam_indices_good = cam_indices[good]
        point_indices_good = point_indices[good]

        # -- reprojection error --
        ix = np.arange(n_good_values)

        ## update camera params based on point error
        for i in range(n_cam_params):
            A_sparse[ix, cam_indices_good * n_cam_params + i] = 1

        ## update point position based on point error
        for i in range(3):
            A_sparse[ix, n_cams * n_cam_params + point_indices_good * 3 + i] = 1

        # -- match for the object points--
        if extra is not None:
            point_ix = np.arange(n_points)

            ## update all the camera parameters
            A_sparse[n_good_values:n_good_values+n_points*3,
                     0:n_cams*n_cam_params] = 1

            ## update board rotation and translation based on error from expected

            for i in range(3):
                for j in range(3):
                    A_sparse[n_good_values + point_ix*3 + i,
                             total_params_reproj + ids*3 + j] = 1
                    A_sparse[n_good_values + point_ix*3 + i,
                             total_params_reproj + n_boards*3 + ids*3 + j] = 1


            ## update point position based on error from expected
            for i in range(3):
                A_sparse[n_good_values + point_ix*3 + i,
                         n_cams*n_cam_params + point_ix*3 + i] = 1


        return A_sparse

    def _initialize_params_bundle(self, p2ds, extra):
        """Given an CxNx2 array of 2D points,
        where N is the number of points and C is the number of cameras,
        initializes the parameters for bundle adjustment"""

        cam_params = np.hstack([cam.get_params() for cam in self.cameras])
        n_cam_params = len(cam_params) // len(self.cameras)

        total_cam_params = len(cam_params)

        n_cams, n_points, _ = p2ds.shape
        assert n_cams == len(self.cameras), \
            "number of cameras in CameraGroup does not " \
            "match number of cameras in 2D points given"

        p3ds = self.triangulate(p2ds)

        if extra is not None:
            ids = extra['ids_map']
            rvecs_all = extra['rvecs']
            tvecs_all = extra['tvecs']

            n_boards = int(np.max(ids[~np.isnan(ids)])) + 1
            total_board_params = n_boards * (3 + 3) # rvecs + tvecs

            rvecs = np.zeros((n_boards, 3), dtype='float64')
            tvecs = np.zeros((n_boards, 3), dtype='float64')

            for board_num in range(n_boards):
                point_id = np.where(ids == board_num)[0][0]
                cam_ids_possible = np.where(~np.isnan(p2ds[:, point_id, 0]))[0]
                cam_id = np.random.choice(cam_ids_possible)
                M_cam = self.cameras[cam_id].get_extrinsics_mat()
                M_board_cam = make_M(rvecs_all[cam_id, point_id],
                                     tvecs_all[cam_id, point_id])
                M_board = np.matmul(np.linalg.inv(M_cam), M_board_cam)
                rvec, tvec = get_rtvec(M_board)
                rvecs[board_num] = rvec
                tvecs[board_num] = tvec

        else:
            total_board_params = 0

        x0 = np.zeros(total_cam_params + p3ds.size + total_board_params)
        x0[:total_cam_params] = cam_params
        x0[total_cam_params:total_cam_params+p3ds.size] = p3ds.ravel()

        if extra is not None:
            start_board = total_cam_params+p3ds.size
            x0[start_board:start_board + n_boards*3] = rvecs.ravel()
            x0[start_board + n_boards*3:start_board + n_boards*6] = \
                tvecs.ravel()

        return x0, n_cam_params

    def triangulate_optim(self, points,
                          constraints=[],
                          constraints_weak=[],
                          scale_smooth=4,
                          scale_length=2, scale_length_weak=0.5,
                          reproj_error_threshold=15,
                          n_deriv_smooth=1, scores=None, init_progress=False,
                          init_ransac=False, verbose=False):
        """
        Take in an array of 2D points of shape CxNxJx2, and an array of constraints of shape Kx2, where
        C: number of camera
        N: number of frames
        J: number of joints
        K: number of constraints

        This function creates an optimized array of 3D points of shape NxJx3.

        Example constraints:
        constraints = [[0, 1], [1, 2], [2, 3]]
        (meaning that lengths of joints 0->1, 1->2, 2->3 are all constant)

        """

        n_cams, n_frames, n_joints, _ = points.shape
        constraints = np.array(constraints)
        constraints_weak = np.array(constraints_weak)

        points_shaped = points.reshape(n_cams, n_frames*n_joints, 2)
        if init_ransac:
            p3ds, picked, p2ds, errors = self.triangulate_ransac(points_shaped, progress=init_progress)
        else:
            p3ds = self.triangulate(points_shaped, progress=init_progress)
        p3ds = p3ds.reshape((n_frames, n_joints, 3))
        p3ds_intp = np.apply_along_axis(interpolate_data, 0, p3ds)

        p3ds_med = np.apply_along_axis(medfilt_data, 0, p3ds_intp, size=7)

        default_smooth = 1.0/np.mean(np.abs(np.diff(p3ds_med, axis=0)))
        scale_smooth_full = scale_smooth * default_smooth

        t1 = time.time()

        x0 = self._initialize_params_triangulation(
            p3ds_intp, constraints, constraints_weak)

        jac = self._jac_sparsity_triangulation(
            points, constraints, constraints_weak, n_deriv_smooth)

        opt2 = optimize.least_squares(self._error_fun_triangulation,
                                      x0=x0, jac_sparsity=jac,
                                      loss='linear',
                                      ftol=1e-3,
                                      verbose=2*verbose,
                                      args=(points,
                                            constraints,
                                            constraints_weak,
                                            scores,
                                            scale_smooth_full,
                                            scale_length,
                                            scale_length_weak,
                                            reproj_error_threshold,
                                            n_deriv_smooth))

        p3ds_new2 = opt2.x[:p3ds.size].reshape(p3ds.shape)

        t2 = time.time()

        if verbose:
            print('optimization took {:.2f} seconds'.format(t2 - t1))

        return p3ds_new2


    @jit(nopython=True, forceobj=True, parallel=True)
    def _error_fun_triangulation(self, params, p2ds,
                                 constraints=[],
                                 constraints_weak=[],
                                 scores=None,
                                 scale_smooth=10000,
                                 scale_length=1,
                                 scale_length_weak=0.2,
                                 reproj_error_threshold=100,
                                 n_deriv_smooth=1):
        n_cams, n_frames, n_joints, _ = p2ds.shape

        n_3d = n_frames*n_joints*3
        n_constraints = len(constraints)
        n_constraints_weak = len(constraints_weak)

        # load params
        p3ds = params[:n_3d].reshape((n_frames, n_joints, 3))
        joint_lengths = np.array(params[n_3d:n_3d+n_constraints])
        joint_lengths_weak = np.array(params[n_3d+n_constraints:])

        # reprojection errors
        p3ds_flat = p3ds.reshape(-1, 3)
        p2ds_flat = p2ds.reshape((n_cams, -1, 2))
        errors = self.reprojection_error(p3ds_flat, p2ds_flat)
        if scores is not None:
            scores_flat = scores.reshape((n_cams, -1))
            errors = errors * scores_flat[:, :, None]
        errors_reproj = errors[~np.isnan(p2ds_flat)]

        rp = reproj_error_threshold
        errors_reproj = np.abs(errors_reproj)
        bad = errors_reproj > rp
        errors_reproj[bad] = rp*(2*np.sqrt(errors_reproj[bad]/rp) - 1)

        # temporal constraint
        errors_smooth = np.diff(p3ds, n=n_deriv_smooth, axis=0).ravel() * scale_smooth

        # joint length constraint
        errors_lengths = np.empty((n_constraints, n_frames), dtype='float')
        for cix, (a, b) in enumerate(constraints):
            lengths = np.linalg.norm(p3ds[:, a] - p3ds[:, b], axis=1)
            expected = joint_lengths[cix]
            errors_lengths[cix] = 100*(lengths - expected)/expected
        errors_lengths = errors_lengths.ravel() * scale_length

        errors_lengths_weak = np.empty((n_constraints_weak, n_frames), dtype='float')
        for cix, (a, b) in enumerate(constraints_weak):
            lengths = np.linalg.norm(p3ds[:, a] - p3ds[:, b], axis=1)
            expected = joint_lengths_weak[cix]
            errors_lengths_weak[cix] = 100*(lengths - expected)/expected
        errors_lengths_weak = errors_lengths_weak.ravel() * scale_length_weak

        return np.hstack([errors_reproj, errors_smooth,
                          errors_lengths, errors_lengths_weak])

    def _initialize_params_triangulation(self, p3ds,
                                         constraints=[],
                                         constraints_weak=[]):
        joint_lengths = np.empty(len(constraints), dtype='float')
        joint_lengths_weak = np.empty(len(constraints_weak), dtype='float')

        for cix, (a, b) in enumerate(constraints):
            lengths = np.linalg.norm(p3ds[:, a] - p3ds[:, b], axis=1)
            joint_lengths[cix] = np.median(lengths)


        for cix, (a, b) in enumerate(constraints_weak):
            lengths = np.linalg.norm(p3ds[:, a] - p3ds[:, b], axis=1)
            joint_lengths_weak[cix] = np.median(lengths)

        all_lengths = np.hstack([joint_lengths, joint_lengths_weak])
        med = np.median(all_lengths)
        if med == 0:
            med = 1e-3

        mad = np.median(np.abs(all_lengths - med))

        joint_lengths[joint_lengths == 0] = med
        joint_lengths_weak[joint_lengths_weak == 0] = med
        joint_lengths[joint_lengths > med+mad*5] = med
        joint_lengths_weak[joint_lengths_weak > med+mad*5] = med

        return np.hstack([p3ds.ravel(), joint_lengths, joint_lengths_weak])


    def _jac_sparsity_triangulation(self, p2ds,
                                    constraints=[],
                                    constraints_weak=[],
                                    n_deriv_smooth=1):
        n_cams, n_frames, n_joints, _ = p2ds.shape
        n_constraints = len(constraints)
        n_constraints_weak = len(constraints_weak)

        p2ds_flat = p2ds.reshape((n_cams, -1, 2))

        point_indices = np.zeros(p2ds_flat.shape, dtype='int32')
        for i in range(p2ds_flat.shape[1]):
            point_indices[:, i] = i

        point_indices_3d = np.arange(n_frames*n_joints)\
                             .reshape((n_frames, n_joints))

        good = ~np.isnan(p2ds_flat)
        n_errors_reproj = np.sum(good)
        n_errors_smooth = (n_frames-n_deriv_smooth) * n_joints * 3
        n_errors_lengths = n_constraints * n_frames
        n_errors_lengths_weak = n_constraints_weak * n_frames

        n_errors = n_errors_reproj + n_errors_smooth + \
            n_errors_lengths + n_errors_lengths_weak

        n_3d = n_frames*n_joints*3
        n_params = n_3d + n_constraints + n_constraints_weak

        point_indices_good = point_indices[good]

        A_sparse = lil_matrix((n_errors, n_params), dtype='int16')

        # constraints for reprojection errors
        ix_reproj = np.arange(n_errors_reproj)
        for k in range(3):
            A_sparse[ix_reproj, point_indices_good * 3 + k] = 1

        # sparse constraints for smoothness in time
        frames = np.arange(n_frames-n_deriv_smooth)
        for j in range(n_joints):
            for n in range(n_deriv_smooth+1):
                pa = point_indices_3d[frames, j]
                pb = point_indices_3d[frames+n, j]
                for k in range(3):
                    A_sparse[n_errors_reproj + pa*3 + k, pb*3 + k] = 1

        ## -- strong constraints --
        # joint lengths should change with joint lengths errors
        start = n_errors_reproj + n_errors_smooth
        frames = np.arange(n_frames)
        for cix, (a, b) in enumerate(constraints):
            A_sparse[start + cix*n_frames + frames, n_3d+cix] = 1

        # points should change accordingly to match joint lengths too
        frames = np.arange(n_frames)
        for cix, (a, b) in enumerate(constraints):
            pa = point_indices_3d[frames, a]
            pb = point_indices_3d[frames, b]
            for k in range(3):
                A_sparse[start + cix*n_frames + frames, pa*3 + k] = 1
                A_sparse[start + cix*n_frames + frames, pb*3 + k] = 1

        ## -- weak constraints --
        # joint lengths should change with joint lengths errors
        start = n_errors_reproj + n_errors_smooth + n_errors_lengths
        frames = np.arange(n_frames)
        for cix, (a, b) in enumerate(constraints_weak):
            A_sparse[start + cix*n_frames + frames, n_3d+cix] = 1

        # points should change accordingly to match joint lengths too
        frames = np.arange(n_frames)
        for cix, (a, b) in enumerate(constraints_weak):
            pa = point_indices_3d[frames, a]
            pb = point_indices_3d[frames, b]
            for k in range(3):
                A_sparse[start + cix*n_frames + frames, pa*3 + k] = 1
                A_sparse[start + cix*n_frames + frames, pb*3 + k] = 1

        return A_sparse


    def copy(self):
        cameras = [cam.copy() for cam in self.cameras]
        return CameraGroup(cameras)

    def set_rotations(self, rvecs):
        for cam, rvec in zip(self.cameras, rvecs):
            cam.set_rotation(rvec)

    def set_translations(self, tvecs):
        for cam, tvec in zip(self.cameras, tvecs):
            cam.set_translation(tvec)

    def get_rotations(self):
        rvecs = []
        for cam in self.cameras:
            rvec = cam.get_rotation()
            rvecs.append(rvec)
        return np.array(rvecs)

    def get_translations(self):
        tvecs = []
        for cam in self.cameras:
            tvec = cam.get_translation()
            tvecs.append(tvec)
        return np.array(tvecs)

    def average_error(self, p2ds, median=False):
        p3ds = self.triangulate(p2ds)
        errors = self.reprojection_error(p3ds, p2ds, mean=True)
        if median:
            return np.median(errors)
        else:
            return np.mean(errors)

    def calibrate_rows(self, all_rows, board,
                       init_extrinsics=True, verbose=True):
        """Assumes camera sizes are set properly"""
        for rows, camera in zip(all_rows, self.cameras):
            size = camera.get_size()

            assert size is not None, \
                "Camera with name {} has no specified frame size".format(camera.get_name())

            objp, imgp = board.get_all_calibration_points(rows)
            matrix = cv2.initCameraMatrix2D([objp.astype('float32')],
                                            [imgp.astype('float32')], size)
            camera.set_camera_matrix(matrix)

        for i, (row, cam) in enumerate(zip(all_rows, self.cameras)):
            all_rows[i] = board.estimate_pose_rows(cam, row)

        merged = merge_rows(all_rows)
        imgp, extra = extract_points(merged, board, min_cameras=2)

        if init_extrinsics:
            rtvecs = extract_rtvecs(merged)
            rvecs, tvecs = get_initial_extrinsics(rtvecs)
            self.set_rotations(rvecs)
            self.set_translations(tvecs)

        error = self.bundle_adjust_iter(imgp, extra, verbose=verbose)

        return error

    def get_rows_videos(self, videos, board, verbose=True):
        all_rows = []

        for cix, (cam, cam_videos) in enumerate(zip(self.cameras, videos)):
            rows_cam = []
            for vnum, vidname in enumerate(cam_videos):
                if verbose: print(vidname)
                rows = board.detect_video(vidname, prefix=vnum, progress=verbose)
                rows_cam.extend(rows)
            all_rows.append(rows_cam)

        return all_rows

    def set_camera_sizes_videos(self, videos):
        for cix, (cam, cam_videos) in enumerate(zip(self.cameras, videos)):
            rows_cam = []
            for vnum, vidname in enumerate(cam_videos):
                params = get_video_params(vidname)
                size = (params['width'], params['height'])
                cam.set_size(size)

    def calibrate_videos(self, videos, board, init_extrinsics=True, verbose=True):
        """Takes as input a list of list of video filenames, one list of each camera.
        Also takes a board which specifies what should be detected in the videos"""

        all_rows = self.get_rows_videos(videos, board, verbose=verbose)
        self.set_camera_sizes_videos(videos)

        error = self.calibrate_rows(all_rows, board,
                                    init_extrinsics=init_extrinsics,
                                    verbose=verbose)
        return error, all_rows

    def get_dicts(self):
        out = []
        for cam in self.cameras:
            out.append(cam.get_dict())
        return out

    def from_dicts(arr):
        cameras = []
        for d in arr:
            if 'fisheye' in d and d['fisheye']:
                cam = FisheyeCamera.from_dict(d)
            else:
                cam = Camera.from_dict(d)
            cameras.append(cam)
        return CameraGroup(cameras)

    def from_names(names, fisheye=False):
        cameras = []
        for name in names:
            if fisheye:
                cam = FisheyeCamera(name=name)
            else:
                cam = Camera(name=name)
            cameras.append(cam)
        return CameraGroup(cameras)

    def load_dicts(self, arr):
        for cam, d in zip(self.cameras, arr):
            cam.load_dict(d)

    def dump(self, fname):
        dicts = self.get_dicts()
        names = ['cam_{}'.format(i) for i in range(len(dicts))]
        master_dict = dict(zip(names, dicts))
        master_dict['metadata'] = self.metadata
        with open(fname, 'w') as f:
            toml.dump(master_dict, f)

    def load(fname):
        master_dict = toml.load(fname)
        keys = sorted(master_dict.keys())
        items = [master_dict[k] for k in keys if k != 'metadata']
        cgroup = CameraGroup.from_dicts(items)
        if 'metadata' in master_dict:
            cgroup.metadata = master_dict['metadata']
        return cgroup<|MERGE_RESOLUTION|>--- conflicted
+++ resolved
@@ -591,19 +591,8 @@
         This is inspired by the algorithm for Fast Global Registration by Zhou, Park, and Koltun
         """
 
-<<<<<<< HEAD
-        # extra = None
-
         p2ds_full = p2ds
         extra_full = extra
-
-        # n_samp_iter = int(p_samp_iter * p2ds.shape[1] / p2ds.shape[0])
-        # n_samp_iter = max(n_samp_iter, 30)
-
-        # n_samp_full = max(n_samp_iter*5, 2000)
-=======
-        # p2ds = resample_points(p2ds, n_samp=n_samp_full)
->>>>>>> f955209b
 
         p2ds, extra = resample_points(p2ds_full, extra_full,
                                       n_samp=n_samp_full)
@@ -634,13 +623,9 @@
             mu = max(min(max_error, mus[i]), min_error)
 
             good = errors_norm < mu
-<<<<<<< HEAD
             extra_good = subset_extra(extra, good)
             p2ds_samp, extra_samp = resample_points(
                 p2ds[:, good], extra_good, n_samp=n_samp_iter)
-=======
-            p2ds_samp = resample_points(p2ds[:, good], n_samp=n_samp_iter)
->>>>>>> f955209b
 
             pprint(error_dict)
 
